--- conflicted
+++ resolved
@@ -706,54 +706,6 @@
       options);
   // Replace destination's underlying data with the result of the computation.
   SetMulti(tensors, std::move(results), index_mapping);
-<<<<<<< HEAD
-}
-
-std::vector<size_t> XLATensor::GetTensorsOrder(
-    const std::vector<std::shared_ptr<XLATensor>>& tensors) {
-  // The ApplyPendingGraph() API is getting a bunch of tensors, and needs to
-  // create a computation to sync the pending XLA operations on device memory.
-  // The tensors passed ApplyPendingGraph() tends to be logically the same, but
-  // different generations of them.
-  // In order to avoid creating different XLA computations every time, we need
-  // to find a stable order on the tensors. This works correctly if the tensors
-  // being passed are really logically the same but of different generations.
-  struct TensorMetadata {
-    TensorMetadata(std::string data, size_t index)
-        : hash(std::hash<std::string>()(data)),
-          index(index),
-          data(std::move(data)) {}
-    size_t hash;
-    size_t index;
-    std::string data;
-  };
-  std::vector<TensorMetadata> tensor_meta;
-  for (size_t i = 0; i < tensors.size(); ++i) {
-    auto& xla_graph_node = tensors[i]->current_xla_graph_node();
-    if (xla_graph_node != nullptr) {
-      XlaGraphContext xla_graph_ctx(/*collate_parameters=*/false);
-      auto root = xla_graph_node->Generate(&xla_graph_ctx);
-      auto computation = xla_graph_ctx.Build(root).ConsumeValueOrDie();
-      std::string data;
-      XLA_CHECK(tensorflow::SerializeToStringDeterministic(computation.proto(),
-                                                           &data));
-      tensor_meta.emplace_back(std::move(data), i);
-    }
-  }
-  std::sort(tensor_meta.begin(), tensor_meta.end(),
-            [](const TensorMetadata& tm1, const TensorMetadata& tm2) {
-              if (tm1.hash != tm2.hash) {
-                return tm1.hash < tm2.hash;
-              }
-              return tm1.data < tm2.data;
-            });
-  std::vector<size_t> order;
-  for (auto& meta : tensor_meta) {
-    order.push_back(meta.index);
-  }
-  return order;
-=======
->>>>>>> 07de6585
 }
 
 void XLATensor::ApplyPendingGraph(
